--- conflicted
+++ resolved
@@ -977,14 +977,6 @@
                 raise BlockingIOError
             return ser
 
-<<<<<<< HEAD
-        if not keep:
-            logger().debug("Open serial, don't keep.")
-            ser = _open_serial()
-            time.sleep(0.5)
-        else:
-            if self.__ser is not None:
-=======
         if keep:
             if self.__ser is None:
                 logger().debug("Open serial")
@@ -992,7 +984,6 @@
                 time.sleep(0.5)
                 logger().debug("Serial ready")
             else:
->>>>>>> 9442ad62
                 try:
                     ser = self.__ser
                     if not ser.is_open:
@@ -1005,18 +996,11 @@
                         "Something went wrong with reopening -> Re-initialize"
                     )
                     self.__ser = None
-<<<<<<< HEAD
-            if self.__ser is None:
-                logger().debug("Open serial")
-                ser = _open_serial()
-                time.sleep(0.5)
-=======
         else:
             logger().debug("Open serial, don't keep.")
             ser = _open_serial()
             time.sleep(0.5)
 
->>>>>>> 9442ad62
         ser.timeout = timeout
         ser.inter_byte_timeout = timeout
         perf_time_0 = perf_counter()
@@ -1060,11 +1044,7 @@
         """Stop measurement cycle.  Place holder for subclasses."""
 
     def set_real_time_clock(self, date_time: datetime) -> bool:
-<<<<<<< HEAD
         # pylint: disable=unused-argument
-=======
-        # pylint: disable= unused-argument
->>>>>>> 9442ad62
         """Set RTC of instrument to datetime.  Place holder for subclasses."""
         return False
 
