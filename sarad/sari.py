--- conflicted
+++ resolved
@@ -798,15 +798,8 @@
             return b""
         number_of_remaining_bytes = self._get_payload_length(first_bytes) + 3
         remaining_bytes = serial.read(number_of_remaining_bytes)
-<<<<<<< HEAD
-        # If everything went well, the last byte must be b"E" (69)
-        # Here we try to fix cases with corrupt frames waiting for b"E" to come.
-        left_bytes = serial.read_until("E", None)
-
-=======
         logger().error("Uncomplete B-E frame. Trying to complete.")
         left_bytes = serial.read_until("E", None)
->>>>>>> 59a6687c
         return first_bytes + remaining_bytes + left_bytes
 
     def _get_transparent_reply(self, raw_cmd, timeout=0.1, keep=True):
